--- conflicted
+++ resolved
@@ -52,10 +52,6 @@
                 "backbone": config["backbone"],
                 "predictor": config["predictor"],
             },
-<<<<<<< HEAD
-            "config": config["backbone"],
-=======
->>>>>>> 318e2e93
             "image_size": image_size,
         }
         torch.save(save_dict, f=model_save_path)
@@ -80,8 +76,15 @@
         )
 
 
-def download_artifact(root: Union[str, Path], *, run: Union[Run, RunDisabled], name: str) -> Path:
-    project = f"{run.entity}/{run.project}"
+def download_artifact(
+    root: Union[str, Path],
+    *,
+    run: Union[Run, RunDisabled],
+    name: str,
+    project: Optional[str] = None,
+) -> Path:
+    stem = run.project if project is None else project
+    project = f"{run.entity}/{stem}"
     full_name = f"{project}/{name}"
     artifact = run.use_artifact(full_name)
     root = Path(root)
@@ -95,7 +98,6 @@
     run: Optional[Union[Run, RunDisabled]] = None,
     project: Optional[str] = None,
     filename: str = DEFAULT_FILENAME,
-    target_dim: Optional[int] = None,
     root: Optional[Union[Path, str]] = None,
 ) -> Tuple[nn.Module, int, Optional[int]]:
     if root is None:
@@ -103,8 +105,8 @@
     root = Path(root)
     artifact_dir = root / name
     filepath = artifact_dir / filename
-    if (run is not None) and (project is None):
-        download_artifact(root=artifact_dir, run=run, name=name)
+    if run is not None:
+        full_name = download_artifact(root=artifact_dir, run=run, name=name, project=project)
     else:
         if not filepath.exists():
             raise RuntimeError(
@@ -142,6 +144,5 @@
             project=self.project,
             filename=self.filename,
             root=self.root,
-            target_dim=None,
         )
         return backbone, feature_dim