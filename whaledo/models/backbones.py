--- conflicted
+++ resolved
@@ -1,10 +1,7 @@
 from __future__ import annotations
 from dataclasses import dataclass
 from enum import Enum
-<<<<<<< HEAD
-=======
-from typing import Optional, Union
->>>>>>> 318e2e93
+from typing import Optional
 
 import timm  # type: ignore
 import timm.models as tm  # type: ignore
@@ -209,28 +206,11 @@
     BASE_W8_256 = "swinv2_base_window8_256"
     BASE_W16_256 = "swinv2_base_window16_256"
     BASE_W12_196 = "swinv2_base_window12_192_22k"
-<<<<<<< HEAD
-    BASE_W12TO24_192TO256 = "swinv2_base_window12_192to256_22kft1k"
-    LARGE_W12TO24_192TO384 = "swinv2_large_window12to24_192to384_22kft1k"
-    LARGE_W12TO16_192TO256 = "swinv2_large_window12to16_192to256_22kft1k"
-    LARGE_W12_192 = "swinv2_large_window12_192_22k"
-=======
-    BASE_W16_256 = "swinv2_base_window16_256"
-    BASE_W12TO16_192TO256 = "swinv2_base_window16to_192to256_22kft1k"
+    BASE_W12TO16_192TO256 = "swinv2_base_window12to_256to256_22kft1k"
     BASE_W12TO24_192TO384 = "swinv2_base_window12to24_192to384_22kft1k"
     LARGE_W12_192 = "swinv2_large_window12_192_22k"
     LARGE_W12TO16_192TO256 = "swinv2_large_window12to16_192to256_22kft1k"
     LARGE_W12TO24_192TO384 = "swinv2_large_window12to24_192to384_22kft1k"
-
-    CR_BASE_224 = "swinv2_cr_base_224"
-    CR_BASE_384 = "swinv2_cr_base_384"
-    CR_LARGE_224 = "swinv2_cr_large_224"
-    CR_LARGE_384 = "swinv2_cr_large_384"
-    CR_HUGE_224 = "swinv2_cr_huge_224"
-    CR_HUGE_384 = "swinv2_cr_huge_384"
-    CR_GIANT_224 = "swinv2_cr_giant_224"
-    CR_GIANT_384 = "swinv2_cr_giant_384"
->>>>>>> 318e2e93
 
 
 @dataclass
@@ -308,7 +288,6 @@
     checkpoint_path: str = ""
     out_dim: int = 0
 
-    @implements(BackboneFactory)
     def __call__(self) -> ModelFactoryOut[tm.NormFreeNet]:
         model: tm.NormFreeNet = timm.create_model(
             self.version.value, pretrained=self.pretrained, checkpoint_path=self.checkpoint_path
