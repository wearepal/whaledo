import importlib
import math
from pathlib import Path
from typing import Dict, Literal, NamedTuple, Optional, Tuple, Union, cast

from PIL import Image
from loguru import logger
import pandas as pd  # type: ignore
<<<<<<< HEAD
import torch
from torch import Tensor
import torch.nn as nn
=======
>>>>>>> 7f95c48a
from torch.utils.data import DataLoader, Dataset
from torchvision import transforms as T  # type: ignore
from tqdm import tqdm  # type: ignore
from typing_extensions import Final, TypeAlias

from whaledo.models.base import BackboneFactory, Model

ROOT_DIRECTORY: Final[Path] = Path("/code_execution")
PREDICTION_FILE: Final[Path] = ROOT_DIRECTORY / "submission" / "submission.csv"
DATA_DIRECTORY: Final[Path] = ROOT_DIRECTORY / "data"
MODEL_PATH: Final[Path] = ROOT_DIRECTORY / "model.pt"
DEFAULT_IMAGE_SIZE: Final[int] = 256


class MeanStd(NamedTuple):
    mean: Tuple[float, ...]
    std: Tuple[float, ...]


IMAGENET_STATS: Final[MeanStd] = MeanStd(
    mean=(0.485, 0.456, 0.406),
    std=(0.229, 0.224, 0.225),
)


class TestTimeWhaledoDataset(Dataset):
    """Reads in an image, transforms pixel values, and serves
    a dictionary containing the image id and image tensors.
    """

    def __init__(
        self, metadata: pd.DataFrame, image_size: Optional[int] = DEFAULT_IMAGE_SIZE
    ) -> None:
        if image_size is None:
            image_size = DEFAULT_IMAGE_SIZE
        self.metadata = metadata
<<<<<<< HEAD
        self.transform = T.Compose(
            [
                ResizeAndPadToSize(image_size),
                T.ToTensor(),
                T.Normalize(*IMAGENET_STATS),
            ]
        )
=======
        transform_ls: List[ImageTform] = [
            ResizeAndPadToSize(DEFAULT_IMAGE_SIZE),
            T.ToTensor(),
            T.Normalize(*IMAGENET_STATS),
        ]
        self.transform = T.Compose(transform_ls)
>>>>>>> 7f95c48a

    def __getitem__(self, idx: int) -> Dict[str, Union[int, Image.Image]]:
        image = Image.open(DATA_DIRECTORY / self.metadata.path.iloc[idx]).convert("RGB")
        image = self.transform(image)
        return {"image_id": self.metadata.index[idx], "image": image}

    def __len__(self) -> int:
        return len(self.metadata)


_Resample: TypeAlias = Literal[0, 1, 2, 3, 4, 5]


class ResizeAndPadToSize:
    resample: Optional[_Resample]

    def __init__(self, size: int, *, resample: Optional[_Resample] = Image.BILINEAR) -> None:
        self.size = size
        self.resample = resample

    def __call__(self, img: Image.Image) -> Image.Image:
        w, h = img.size
        if h == w:
            img = img.resize(size=(self.size, self.size))
        if h > w:
            new_w = round(w / h * self.size)
            img = img.resize(size=(new_w, self.size), resample=self.resample)
            half_residual = (self.size - new_w) / 2
            left_padding = math.ceil(half_residual)
            right_padding = math.floor(half_residual)
            img = TF.pad(img, padding=[left_padding, 0, right_padding, 0])  # type: ignore
        else:
            new_h = round(h / w * self.size)
            img = img.resize(size=(self.size, new_h), resample=self.resample)
            half_residual = (self.size - new_h) / 2
            top_padding = math.ceil(half_residual)
            bottom_padding = math.floor(half_residual)
            img = TF.pad(img, padding=[0, top_padding, 0, bottom_padding])  # type: ignore
        return img


def load_model_from_artifact(
    filepath: Union[Path, str],
    *,
    project: Optional[str] = None,
    filename: str = "final_model.pt",
    target_dim: Optional[int] = None,
) -> Tuple[nn.Module, int, Optional[int]]:
    filepath = Path(filepath)
    if not filepath.exists():
        raise RuntimeError(
            f"No pre-existing model-artifact found at location '{filepath.resolve()}'"
            " and because no wandb run has been specified, it can't be downloaded."
        )
    state_dict = torch.load(filepath)
    model_conf = state_dict["config"]["backbone"]
    module, class_ = model_conf.pop("_target_").rsplit(sep=".", maxsplit=1)
    loaded_module = importlib.import_module(module)
    bb_fn: BackboneFactory = getattr(loaded_module, class_)(**model_conf)
    backbone, feature_dim = bb_fn()
    logger.info("Loading saved parameters and buffers...")
    backbone.load_state_dict(state_dict["state"]["backbone"])
    logger.info(f"Model artifact successfully loaded from '{filepath.resolve()}'.")
    return backbone, feature_dim, state_dict["image_size"]


def main() -> None:
    logger.info("Starting main script")
    # load test set data and pretrained model
    query_scenarios = cast(
        pd.DataFrame, pd.read_csv(DATA_DIRECTORY / "query_scenarios.csv", index_col="scenario_id")
    )
    metadata = cast(
        pd.DataFrame, pd.read_csv(DATA_DIRECTORY / "metadata.csv", index_col="image_id")
    )
    logger.info("Loading pre-trained model...")
    backbone, feature_dim, image_size = load_model_from_artifact(MODEL_PATH)
    model = Model(backbone=backbone, feature_dim=feature_dim)

    # we'll only precompute embeddings for the images in the scenario files (rather than all images), so that the
    # benchmark example can run quickly when doing local testing. this subsetting step is not necessary for an actual
    # code submission since all the images in the test environment metadata also belong to a query or database.
    scenario_imgs = []
    for row in query_scenarios.itertuples():
        scenario_imgs.extend(pd.read_csv(DATA_DIRECTORY / row.queries_path).query_image_id.values)
        scenario_imgs.extend(
            pd.read_csv(DATA_DIRECTORY / row.database_path).database_image_id.values
        )
    scenario_imgs = sorted(set(scenario_imgs))
    metadata = metadata.loc[scenario_imgs]

    # instantiate dataset/loader and generate embeddings for all images
    dataset = TestTimeWhaledoDataset(metadata, image_size=image_size)
    dataloader = DataLoader(dataset, batch_size=16)
    embeddings = []
    model.eval()

    logger.info("Precomputing embeddings")
    for batch in tqdm(dataloader, total=len(dataloader)):
        batch_embeddings = model(batch["image"])
        batch_embeddings_df = pd.DataFrame(
            batch_embeddings.detach().numpy(), index=batch["image_id"]
        )
        embeddings.append(batch_embeddings_df)

    embeddings = pd.concat(embeddings)
    logger.info(f"Precomputed embeddings for {len(embeddings)} images")
    logger.info("Generating image rankings")
    # process all scenarios
    results = []
    for row in query_scenarios.itertuples():
        # load query df and database images; subset embeddings to this scenario's database
        qry_df = cast(pd.DataFrame, pd.read_csv(DATA_DIRECTORY / row.queries_path))
        db_img_ids = cast(
            pd.DataFrame, pd.read_csv(DATA_DIRECTORY / row.database_path).database_image_id.values
        )
        db_embeddings = embeddings.loc[db_img_ids]

        # predict matches for each query in this scenario
        for qry in qry_df.itertuples():
            # get embeddings; drop query from database, if it exists
            qry_embedding = embeddings.loc[[qry.query_image_id]]
            _db_embeddings = db_embeddings.drop(qry.query_image_id, errors="ignore")

            prediction = model.predict(queries=qry_embedding, db=_db_embeddings, k=20)
            scores = pd.Series(prediction.scores)
            # append result
            qry_result = pd.DataFrame(
                {
                    "query_id": qry.query_id,
                    "database_image_id": scores.index,
                    "score": scores.values,
                }
            )
            results.append(qry_result)

    logger.info(f"Writing predictions file to {PREDICTION_FILE}")
    submission = pd.concat(results)
    submission.to_csv(PREDICTION_FILE, index=False)


if __name__ == "__main__":
    main()<|MERGE_RESOLUTION|>--- conflicted
+++ resolved
@@ -6,12 +6,8 @@
 from PIL import Image
 from loguru import logger
 import pandas as pd  # type: ignore
-<<<<<<< HEAD
 import torch
-from torch import Tensor
 import torch.nn as nn
-=======
->>>>>>> 7f95c48a
 from torch.utils.data import DataLoader, Dataset
 from torchvision import transforms as T  # type: ignore
 from tqdm import tqdm  # type: ignore
@@ -47,23 +43,15 @@
     ) -> None:
         if image_size is None:
             image_size = DEFAULT_IMAGE_SIZE
+        self.image_size = image_size
         self.metadata = metadata
-<<<<<<< HEAD
         self.transform = T.Compose(
             [
-                ResizeAndPadToSize(image_size),
+                ResizeAndPadToSize(self.image_size),
                 T.ToTensor(),
                 T.Normalize(*IMAGENET_STATS),
             ]
         )
-=======
-        transform_ls: List[ImageTform] = [
-            ResizeAndPadToSize(DEFAULT_IMAGE_SIZE),
-            T.ToTensor(),
-            T.Normalize(*IMAGENET_STATS),
-        ]
-        self.transform = T.Compose(transform_ls)
->>>>>>> 7f95c48a
 
     def __getitem__(self, idx: int) -> Dict[str, Union[int, Image.Image]]:
         image = Image.open(DATA_DIRECTORY / self.metadata.path.iloc[idx]).convert("RGB")
